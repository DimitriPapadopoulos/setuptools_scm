--- conflicted
+++ resolved
@@ -72,44 +72,26 @@
 
         return cls(real_wd)
 
-<<<<<<< HEAD
-    def do_ex_git(self, cmd):
+    def do_ex_git(self, cmd: list[str]) -> _t.CmdResult:
         return self.do_ex(["git", "--git-dir", join(self.path, ".git")] + cmd)
 
-    def is_dirty(self):
+    def is_dirty(self) -> bool:
         out, _, _ = self.do_ex_git(["status", "--porcelain", "--untracked-files=no"])
         return bool(out)
 
-    def get_branch(self):
-        branch, err, ret = self.do_ex_git(["rev-parse", "--abbrev-ref", "HEAD"])
+    def get_branch(self) -> str | None:
+        branch, err, ret = self.do_ex_git(["rev-parse", "--abbrev-ref", "HEAD", "--"])
         if ret:
             trace("branch err", branch, err, ret)
-            branch, err, ret = self.do_ex_git(["symbolic-ref", "--short", "HEAD"])
-=======
-    def is_dirty(self) -> bool:
-        out, _, _ = self.do_ex("git status --porcelain --untracked-files=no")
-        return bool(out)
-
-    def get_branch(self) -> str | None:
-        branch, err, ret = self.do_ex("git rev-parse --abbrev-ref HEAD --")
-        if ret:
-            trace("branch err", branch, err, ret)
-            branch, err, ret = self.do_ex("git symbolic-ref --short HEAD --")
->>>>>>> 07270fcc
+            branch, err, ret = self.do_ex_git(["symbolic-ref", "--short", "HEAD", "--"])
             if ret:
                 trace("branch err (symbolic-ref)", branch, err, ret)
                 return None
         return branch
 
-<<<<<<< HEAD
-    def get_head_date(self):
+    def get_head_date(self) -> date | None:
         timestamp, err, ret = self.do_ex_git(
             ["-c", "log.showSignature=false", "log", "-n", "1", "HEAD", "--format=%cI"]
-=======
-    def get_head_date(self) -> date | None:
-        timestamp, err, ret = self.do_ex(
-            "git -c log.showSignature=false log -n 1 HEAD --format=%cI"
->>>>>>> 07270fcc
         )
         if ret:
             trace("timestamp err", timestamp, err, ret)
@@ -124,42 +106,25 @@
     def is_shallow(self) -> bool:
         return isfile(join(self.path, ".git/shallow"))
 
-<<<<<<< HEAD
-    def fetch_shallow(self):
+    def fetch_shallow(self) -> None:
         self.do_ex_git(["fetch", "--unshallow"])
 
-    def node(self):
+    def node(self) -> str | None:
         node, _, ret = self.do_ex_git(["rev-parse", "--verify", "--quiet", "HEAD"])
-=======
-    def fetch_shallow(self) -> None:
-        self.do_ex("git fetch --unshallow")
-
-    def node(self) -> str | None:
-        node, _, ret = self.do_ex("git rev-parse --verify --quiet HEAD")
->>>>>>> 07270fcc
         if not ret:
             return node[:7]
         else:
             return None
 
-<<<<<<< HEAD
-    def count_all_nodes(self):
+    def count_all_nodes(self) -> int:
         revs, _, _ = self.do_ex_git(["rev-list", "HEAD"])
         return revs.count("\n") + 1
 
-    def default_describe(self):
+    def default_describe(self) -> _t.CmdResult:
         git_dir = join(self.path, ".git")
         return self.do_ex(
             DEFAULT_DESCRIBE[:1] + ["--git-dir", git_dir] + DEFAULT_DESCRIBE[1:]
         )
-=======
-    def count_all_nodes(self) -> int:
-        revs, _, _ = self.do_ex("git rev-list HEAD")
-        return revs.count("\n") + 1
-
-    def default_describe(self) -> _t.CmdResult:
-        return self.do_ex(DEFAULT_DESCRIBE)
->>>>>>> 07270fcc
 
 
 def warn_on_shallow(wd: GitWorkdir) -> None:
