--- conflicted
+++ resolved
@@ -69,7 +69,6 @@
         help="remove the dev/local parts of the version before printing the version",
     )
     parser.add_argument(
-<<<<<<< HEAD
         "-N",
         "--no-version",
         action="store_true",
@@ -92,12 +91,13 @@
         help="display setuptools_scm settings according to query, "
         "e.g. dist_name, do not supply an argument in order to "
         "print a list of valid queries.",
-=======
+    )
+    parser.add_argument(
         "--force-write-version-files",
         action="store_true",
         help="trigger to write the content of the version files\n"
         "its recommended to use normal/editable installation instead)",
->>>>>>> 45eb1b29
+
     )
     sub = parser.add_subparsers(title="extra commands", dest="command", metavar="")
     # We avoid `metavar` to prevent printing repetitive information
