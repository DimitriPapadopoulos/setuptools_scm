import datetime
import warnings
import re
import time
import os

from .config import Configuration
from .utils import trace, iter_entry_points

try:
    from packaging.version import Version
except ImportError:
    import pkg_resources

    Version = pkg_resources.packaging.version.Version


SEMVER_MINOR = 2
SEMVER_PATCH = 3
SEMVER_LEN = 3


def _parse_version_tag(tag, config):
    tagstring = tag if not isinstance(tag, str) else str(tag)
    match = config.tag_regex.match(tagstring)

    result = None
    if match:
        if len(match.groups()) == 1:
            key = 1
        else:
            key = "version"

        result = {
            "version": match.group(key),
            "prefix": match.group(0)[: match.start(key)],
            "suffix": match.group(0)[match.end(key) :],
        }

    trace(f"tag '{tag}' parsed to {result}")
    return result


def callable_or_entrypoint(group, callable_or_name):
    trace("ep", (group, callable_or_name))

    if callable(callable_or_name):
        return callable_or_name

    for ep in iter_entry_points(group, callable_or_name):
        trace("ep found:", ep.name)
        return ep.load()


def tag_to_version(tag, config=None):
    """
    take a tag that might be prefixed with a keyword and return only the version part
    :param config: optional configuration object
    """
    trace("tag", tag)

    if not config:
        config = Configuration()

    tagdict = _parse_version_tag(tag, config)
    if not isinstance(tagdict, dict) or not tagdict.get("version", None):
        warnings.warn(f"tag {tag!r} no version found")
        return None

    version = tagdict["version"]
    trace("version pre parse", version)

    if tagdict.get("suffix", ""):
        warnings.warn(
            "tag {!r} will be stripped of its suffix '{}'".format(
                tag, tagdict["suffix"]
            )
        )

<<<<<<< HEAD
    # use custom version class if provided
    if config.version_cls is not None:
        version = config.version_cls(version)
        trace("version", repr(version))
    elif VERSION_CLASS is not None:
        version = pkg_parse_version(version)
        trace("version", repr(version))
=======
    version = Version(version)
    trace("version", repr(version))
>>>>>>> b680e377

    return version


def tags_to_versions(tags, config=None):
    """
    take tags that might be prefixed with a keyword and return only the version part
    :param tags: an iterable of tags
    :param config: optional configuration object
    """
    result = []
    for tag in tags:
        tag = tag_to_version(tag, config=config)
        if tag:
            result.append(tag)
    return result


class ScmVersion:
    def __init__(
        self,
        tag_version,
        distance=None,
        node=None,
        dirty=False,
        preformatted=False,
        branch=None,
        config=None,
        node_date=None,
        **kw,
    ):
        if kw:
            trace("unknown args", kw)
        self.tag = tag_version
        if dirty and distance is None:
            distance = 0
        self.distance = distance
        self.node = node
        self.node_date = node_date
        self.time = datetime.datetime.utcfromtimestamp(
            int(os.environ.get("SOURCE_DATE_EPOCH", time.time()))
        )
        self._extra = kw
        self.dirty = dirty
        self.preformatted = preformatted
        self.branch = branch
        self.config = config

    @property
    def extra(self):
        warnings.warn(
            "ScmVersion.extra is deprecated and will be removed in future",
            category=DeprecationWarning,
            stacklevel=2,
        )
        return self._extra

    @property
    def exact(self):
        return self.distance is None

    def __repr__(self):
        return self.format_with(
            "<ScmVersion {tag} d={distance} n={node} d={dirty} b={branch}>"
        )

    def format_with(self, fmt, **kw):
        return fmt.format(
            time=self.time,
            tag=self.tag,
            distance=self.distance,
            node=self.node,
            dirty=self.dirty,
            branch=self.branch,
            node_date=self.node_date,
            **kw,
        )

    def format_choice(self, clean_format, dirty_format, **kw):
        return self.format_with(dirty_format if self.dirty else clean_format, **kw)

    def format_next_version(self, guess_next, fmt="{guessed}.dev{distance}", **kw):
        guessed = guess_next(self.tag, **kw)
        return self.format_with(fmt, guessed=guessed)


def _parse_tag(tag, preformatted, config):
    if preformatted:
        return tag
<<<<<<< HEAD
    # use custom version class if provided
    version_cls = config.version_cls or VERSION_CLASS
    if version_cls is None or not isinstance(tag, version_cls):
=======
    if not isinstance(tag, Version):
>>>>>>> b680e377
        tag = tag_to_version(tag, config)
    return tag


def meta(
    tag,
    distance=None,
    dirty=False,
    node=None,
    preformatted=False,
    branch=None,
    config=None,
    **kw,
):
    if not config:
        warnings.warn(
            "meta invoked without explicit configuration,"
            " will use defaults where required."
        )
    parsed_version = _parse_tag(tag, preformatted, config)
    trace("version", tag, "->", parsed_version)
    assert parsed_version is not None, "Can't parse version %s" % tag
    return ScmVersion(
        parsed_version, distance, node, dirty, preformatted, branch, config, **kw
    )


def guess_next_version(tag_version):
    version = _strip_local(str(tag_version))
    return _bump_dev(version) or _bump_regex(version)


def _strip_local(version_string):
    public, sep, local = version_string.partition("+")
    return public


def _bump_dev(version):
    if ".dev" not in version:
        return

    prefix, tail = version.rsplit(".dev", 1)
    if tail != "0":
        raise ValueError(
            "choosing custom numbers for the `.devX` distance "
            "is not supported.\n "
            "The {version} can't be bumped\n"
            "Please drop the tag or create a new supported one".format(version=version)
        )
    return prefix


def _bump_regex(version):
    match = re.match(r"(.*?)(\d+)$", version)
    if match is None:
        raise ValueError(
            "{version} does not end with a number to bump, "
            "please correct or use a custom version scheme".format(version=version)
        )
    else:
        prefix, tail = match.groups()
        return "%s%d" % (prefix, int(tail) + 1)


def guess_next_dev_version(version):
    if version.exact:
        return version.format_with("{tag}")
    else:
        return version.format_next_version(guess_next_version)


def guess_next_simple_semver(version, retain, increment=True):
    try:
        parts = [int(i) for i in str(version).split(".")[:retain]]
    except ValueError:
        raise ValueError(f"{version} can't be parsed as numeric version")
    while len(parts) < retain:
        parts.append(0)
    if increment:
        parts[-1] += 1
    while len(parts) < SEMVER_LEN:
        parts.append(0)
    return ".".join(str(i) for i in parts)


def simplified_semver_version(version):
    if version.exact:
        return guess_next_simple_semver(version.tag, retain=SEMVER_LEN, increment=False)
    else:
        if version.branch is not None and "feature" in version.branch:
            return version.format_next_version(
                guess_next_simple_semver, retain=SEMVER_MINOR
            )
        else:
            return version.format_next_version(
                guess_next_simple_semver, retain=SEMVER_PATCH
            )


def release_branch_semver_version(version):
    if version.exact:
        return version.format_with("{tag}")
    if version.branch is not None:
        # Does the branch name (stripped of namespace) parse as a version?
        branch_ver = _parse_version_tag(version.branch.split("/")[-1], version.config)
        if branch_ver is not None:
            branch_ver = branch_ver["version"]
            if branch_ver[0] == "v":
                # Allow branches that start with 'v', similar to Version.
                branch_ver = branch_ver[1:]
            # Does the branch version up to the minor part match the tag? If not it
            # might be like, an issue number or something and not a version number, so
            # we only want to use it if it matches.
            tag_ver_up_to_minor = str(version.tag).split(".")[:SEMVER_MINOR]
            branch_ver_up_to_minor = branch_ver.split(".")[:SEMVER_MINOR]
            if branch_ver_up_to_minor == tag_ver_up_to_minor:
                # We're in a release/maintenance branch, next is a patch/rc/beta bump:
                return version.format_next_version(guess_next_version)
    # We're in a development branch, next is a minor bump:
    return version.format_next_version(guess_next_simple_semver, retain=SEMVER_MINOR)


def release_branch_semver(version):
    warnings.warn(
        "release_branch_semver is deprecated and will be removed in future. "
        + "Use release_branch_semver_version instead",
        category=DeprecationWarning,
        stacklevel=2,
    )
    return release_branch_semver_version(version)


def no_guess_dev_version(version):
    if version.exact:
        return version.format_with("{tag}")
    else:
        return version.format_with("{tag}.post1.dev{distance}")


def date_ver_match(ver):
    match = re.match(
        (
            r"^(?P<date>(?P<year>\d{2}|\d{4})(?:\.\d{1,2}){2})"
            r"(?:\.(?P<patch>\d*)){0,1}?$"
        ),
        str(ver),
    )
    return match


def guess_next_date_ver(version, node_date=None, date_fmt=None):
    """
    same-day -> patch +1
    other-day -> today

    distance is always added as .devX
    """
    match = date_ver_match(version)
    if match is None:
        raise ValueError(
            "{version} does not correspond to a valid versioning date, "
            "please correct or use a custom version scheme".format(version=version)
        )
    # deduct date format if not provided
    if date_fmt is None:
        date_fmt = "%Y.%m.%d" if len(match.group("year")) == 4 else "%y.%m.%d"
    head_date = node_date or datetime.date.today()
    # compute patch
    tag_date = datetime.datetime.strptime(match.group("date"), date_fmt).date()
    if tag_date == head_date:
        patch = match.group("patch") or "0"
        patch = int(patch) + 1
    else:
        if tag_date > head_date:
            # warn on future times
            warnings.warn(
                "your previous tag  ({}) is ahead your node date ({})".format(
                    tag_date, head_date
                )
            )
        patch = 0
    next_version = "{node_date:{date_fmt}}.{patch}".format(
        node_date=head_date, date_fmt=date_fmt, patch=patch
    )
    # rely on the Version object to ensure consistency (e.g. remove leading 0s)
    # TODO: support for intentionally non-normalized date versions
    next_version = str(Version(next_version))
    return next_version


def calver_by_date(version):
    if version.exact and not version.dirty:
        return version.format_with("{tag}")
    # TODO: move the release-X check to a new scheme
    if version.branch is not None and version.branch.startswith("release-"):
        branch_ver = _parse_version_tag(version.branch.split("-")[-1], version.config)
        if branch_ver is not None:
            ver = branch_ver["version"]
            match = date_ver_match(ver)
            if match:
                return ver
    return version.format_next_version(guess_next_date_ver, node_date=version.node_date)


def _format_local_with_time(version, time_format):

    if version.exact or version.node is None:
        return version.format_choice(
            "", "+d{time:{time_format}}", time_format=time_format
        )
    else:
        return version.format_choice(
            "+{node}", "+{node}.d{time:{time_format}}", time_format=time_format
        )


def get_local_node_and_date(version):
    return _format_local_with_time(version, time_format="%Y%m%d")


def get_local_node_and_timestamp(version, fmt="%Y%m%d%H%M%S"):
    return _format_local_with_time(version, time_format=fmt)


def get_local_dirty_tag(version):
    return version.format_choice("", "+dirty")


def get_no_local_node(_):
    return ""


def postrelease_version(version):
    if version.exact:
        return version.format_with("{tag}")
    else:
        return version.format_with("{tag}.post{distance}")


def _get_ep(group, name):
    for ep in iter_entry_points(group, name):
        trace("ep found:", ep.name)
        return ep.load()


def _iter_version_schemes(entrypoint, scheme_value, _memo=None):
    if _memo is None:
        _memo = set()
    if isinstance(scheme_value, str):
        scheme_value = _get_ep(entrypoint, scheme_value)

    if isinstance(scheme_value, (list, tuple)):
        for variant in scheme_value:
            if variant not in _memo:
                _memo.add(variant)
                yield from _iter_version_schemes(entrypoint, variant, _memo=_memo)
    elif callable(scheme_value):
        yield scheme_value


def _call_version_scheme(version, entypoint, given_value, default):
    for scheme in _iter_version_schemes(entypoint, given_value):
        result = scheme(version)
        if result is not None:
            return result
    return default


def format_version(version, **config):
    trace("scm version", version)
    trace("config", config)
    if version.preformatted:
        return version.tag
    main_version = _call_version_scheme(
        version, "setuptools_scm.version_scheme", config["version_scheme"], None
    )
    trace("version", main_version)
    assert main_version is not None
    local_version = _call_version_scheme(
        version, "setuptools_scm.local_scheme", config["local_scheme"], "+unknown"
    )
    trace("local_version", local_version)
    return main_version + local_version<|MERGE_RESOLUTION|>--- conflicted
+++ resolved
@@ -77,18 +77,10 @@
             )
         )
 
-<<<<<<< HEAD
-    # use custom version class if provided
-    if config.version_cls is not None:
-        version = config.version_cls(version)
-        trace("version", repr(version))
-    elif VERSION_CLASS is not None:
-        version = pkg_parse_version(version)
-        trace("version", repr(version))
-=======
-    version = Version(version)
+    # use custom version class if provided, default to pkg_resources
+    version_cls = config.version_cls or Version
+    version = version_cls(version)
     trace("version", repr(version))
->>>>>>> b680e377
 
     return version
 
@@ -178,13 +170,9 @@
 def _parse_tag(tag, preformatted, config):
     if preformatted:
         return tag
-<<<<<<< HEAD
-    # use custom version class if provided
-    version_cls = config.version_cls or VERSION_CLASS
-    if version_cls is None or not isinstance(tag, version_cls):
-=======
-    if not isinstance(tag, Version):
->>>>>>> b680e377
+    # use custom version class if provided, default to pkg_resources
+    version_cls = config.version_cls or Version
+    if not isinstance(tag, version_cls):
         tag = tag_to_version(tag, config)
     return tag
 
